[package]
name = "spectrum-network"
version = "0.1.0"
edition = "2021"
rust-version = "1.65.0"

[features]
test_peer_punish_too_slow = []
integration_tests = []

[dependencies]
algebra-core = { version = "0.1.0", path = "../algebra-core" }
spectrum-crypto = { version = "0.1.0", path = "../spectrum-crypto" }
<<<<<<< HEAD
libp2p = { version = "0.51.*", features = ["noise", "yamux", "secp256k1", "serde"] }
libp2p-identity = "0.1.1"
=======
spectrum-ledger = { version = "0.1.0", path = "../spectrum-ledger" }
libp2p = { version = "0.51.*", features = ["noise", "yamux", "secp256k1"] }
libp2p-identity = "0.1.*"
>>>>>>> 65246274
futures = "0.3.21"
async-std = { version = "1.10.0", features = ["attributes"] }
unsigned-varint = { version = "0.7.1", features = ["futures", "asynchronous_codec"] }
asynchronous-codec = "0.6.0"
pin-project = "1.0.10"
void = "1.0.2"
thiserror = "1.0.34"
log = "0.4.17"
log4rs = "1.2.0"
rand = "0.8.5"
rand_chacha = "0.3.1"
wasm-timer = "0.2.5"
serde = { version = "1.0.147", features = ["derive"] }
ciborium = "0.2.0"
smallvec = "1.10.0"
derive_more = "0.99.17"
either = { version = "1.8.1", features = ["serde"] }
sha2 = "0.10.6"
blake2 = "0.10.6"
elliptic-curve = { version = "0.13.*", features = ["serde", "arithmetic"] }
k256 = { version = "0.13.*", features = ["serde"] }
libsecp256k1 = "0.7.1"
group = "0.13.*"
nonempty = "0.8.1"
<<<<<<< HEAD
higher = "0.2.0"
tokio = {version = "1", features = ["time", "rt", "macros"] }
=======
async-trait = "0.1.68"
rocksdb = "0.21.0"
>>>>>>> 65246274

[dev-dependencies]
libp2p = { version = "0.51.*", features = ["noise", "yamux", "async-std", "tcp"] }
log4rs_test_utils = {version = "0.2.3", featuers = ["test_logging"]}
base16 = "0.2.1"
serde_yaml = "0.9.21"<|MERGE_RESOLUTION|>--- conflicted
+++ resolved
@@ -11,14 +11,9 @@
 [dependencies]
 algebra-core = { version = "0.1.0", path = "../algebra-core" }
 spectrum-crypto = { version = "0.1.0", path = "../spectrum-crypto" }
-<<<<<<< HEAD
+spectrum-ledger = { version = "0.1.0", path = "../spectrum-ledger" }
 libp2p = { version = "0.51.*", features = ["noise", "yamux", "secp256k1", "serde"] }
-libp2p-identity = "0.1.1"
-=======
-spectrum-ledger = { version = "0.1.0", path = "../spectrum-ledger" }
-libp2p = { version = "0.51.*", features = ["noise", "yamux", "secp256k1"] }
 libp2p-identity = "0.1.*"
->>>>>>> 65246274
 futures = "0.3.21"
 async-std = { version = "1.10.0", features = ["attributes"] }
 unsigned-varint = { version = "0.7.1", features = ["futures", "asynchronous_codec"] }
@@ -43,13 +38,10 @@
 libsecp256k1 = "0.7.1"
 group = "0.13.*"
 nonempty = "0.8.1"
-<<<<<<< HEAD
 higher = "0.2.0"
 tokio = {version = "1", features = ["time", "rt", "macros"] }
-=======
 async-trait = "0.1.68"
 rocksdb = "0.21.0"
->>>>>>> 65246274
 
 [dev-dependencies]
 libp2p = { version = "0.51.*", features = ["noise", "yamux", "async-std", "tcp"] }
